cmake_minimum_required( VERSION 2.8.5 )
project( ITK_EXAMPLES )

set( ITK_EXAMPLES_MAJOR_VERSION 4 )
set( ITK_EXAMPLES_MINOR_VERSION 0 )
set( ITK_EXAMPLES_PATCH_VERSION 0 )

set( ITK_EXAMPLES_VERSION
  "${ITK_EXAMPLES_MAJOR_VERSION}.${ITK_EXAMPLES_MINOR_VERSION}"
)

set( ITK_EXAMPLES_RELEASE_VERSION
   "${ITK_EXAMPLES_MAJOR_VERSION}.${ITK_EXAMPLES_MINOR_VERSION}.${ITK_EXAMPLES_PATCH_VERSION}"
)

include( CTest )
# Tests are added with add_test() can be run with the 'ctest' command line program.
enable_testing()

# ExternalData setup.  We use the CMake ExternalData features to download binary
# files from a configurable location(s) -- including the local filesystem -- to
# avoid storing the potentially large files in the Git history.
set( CMAKE_MODULE_PATH ${ITK_EXAMPLES_SOURCE_DIR}/cmake ${CMAKE_MODULE_PATH} )
# The CMake magic to download the data.
set( ExternalData_SOURCE_ROOT "${ITK_EXAMPLES_SOURCE_DIR}" )
set( ExternalData_BINARY_ROOT "${ITK_EXAMPLES_BINARY_DIR}" )

include( ITKExamplesExternalData )
set( _RootSubDirs
  cmake
  formatting
  scripts
  src
  superbuild
)

set( content_links )

# By default we copy all the content links in the source tree to their
# corresponding locations in the binary tree.
foreach( _dir ${_RootSubDirs} )
  file( GLOB_RECURSE ${_dir}_content_links
    RELATIVE "${ITK_EXAMPLES_SOURCE_DIR}" "${_dir}/*.md5" )
  set( content_links ${content_links} ${${_dir}_content_links} )
endforeach()

foreach(link ${content_links})
  string( REGEX REPLACE "\\.md5$" "" link ${link} )
  ExternalData_Expand_Arguments( ITKExamplesData
    link_location
    DATA{${link}}
  )
endforeach()
ExternalData_Add_Target( ITKExamplesData )
# We must also duplicate the source tree since the images need to be present
# with the source.
add_custom_target( copy_sources ALL
  COMMAND ${CMAKE_COMMAND} -E copy_directory "${ITK_EXAMPLES_SOURCE_DIR}/src"
  "${ITK_EXAMPLES_BINARY_DIR}/src"
  COMMAND ${CMAKE_COMMAND} -E copy_directory "${ITK_EXAMPLES_SOURCE_DIR}/formatting"
  "${ITK_EXAMPLES_BINARY_DIR}/formatting"
  COMMAND ${CMAKE_COMMAND} -E copy_directory "${ITK_EXAMPLES_SOURCE_DIR}/scripts"
  "${ITK_EXAMPLES_BINARY_DIR}/scripts"
  COMMENT "Copying sources"
  )
# For unknown reasons, this was the only effective way to ensure ITKExamplesData
# was built before build_html.
add_dependencies( copy_sources ITKExamplesData )

# Build the documentation?
option( BUILD_DOCUMENTATION "Build the examples documentation." OFF )
if( BUILD_DOCUMENTATION )

  # A high level target that the individual targets depend on.
  add_custom_target( CreateTarballs ALL
    ${CMAKE_COMMAND} -E echo "Done creating individual example tarballs..."
  )

  find_package( Breathe )

  if(NOT ITKDoxygenXML_DIR )
    include( ${CMAKE_SOURCE_DIR}/cmake/ITKDoxygenXML.cmake )
  endif()

  # Builds the documentation.
  find_package( Sphinx REQUIRED )
  set( SPHINX_HTML_OUTPUT ON )
  set( SPHINX_LATEX_OUTPUT OFF )
  set( SPHINX_TEXT_OUTPUT OFF )
  set( SPHINX_CONF_DIR ${ITK_EXAMPLES_BINARY_DIR}/formatting )
  set( SPHINX_INPUT_DIR ${ITK_EXAMPLES_BINARY_DIR}/src )
  set( SPHINX_DESTINATION ${ITK_EXAMPLES_BINARY_DIR} )
<<<<<<< HEAD
  set( SPHINX_DEPENDENCIES copy_sources ITKDoxygenXML ITKExamplesData ITKDoxygenTAG )
=======
  set( SPHINX_DEPENDENCIES copy_sources ITKDoxygenXML ITKExamplesData CreateTarballs )
>>>>>>> 4f1ebdc5
  Sphinx_add_targets( build ${SPHINX_CONF_DIR} ${SPHINX_INPUT_DIR} ${SPHINX_DESTINATION} ${SPHINX_DEPENDENCIES} )

  # Build the PDF with pdflatex
  find_package( LATEX )
  if( NOT PDFLATEX_COMPILER )
    message("pdflatex compiler was not found. Please pass to advanced mode and provide its full path")
  else()
    # Needs to be executed twice to get table of contents.
    add_custom_command( TARGET build_latex
      POST_BUILD
      COMMAND ${PDFLATEX_COMPILER}
        ${SPHINX_DESTINATION}/latex/ITKExamples.tex
        -output-directory ${SPHINX_DESTINATION}/latex
      COMMAND ${PDFLATEX_COMPILER}
        ${SPHINX_DESTINATION}/latex/ITKExamples.tex
        -output-directory ${SPHINX_DESTINATION}/latex
      WORKING_DIRECTORY ${SPHINX_DESTINATION}/latex
      COMMENT "Building PDF"
      )
  endif()


  add_subdirectory( formatting )
endif()

# Build the example executables?
option( BUILD_EXECUTABLES "Build the example executables." ON )
if( BUILD_EXECUTABLES )
  add_subdirectory( src )
endif()

configure_file( ${CMAKE_SOURCE_DIR}/scripts/CreateNewExample.py.in
  ${CMAKE_BINARY_DIR}/scripts/CreateNewExample.py
  @ONLY
)<|MERGE_RESOLUTION|>--- conflicted
+++ resolved
@@ -90,11 +90,7 @@
   set( SPHINX_CONF_DIR ${ITK_EXAMPLES_BINARY_DIR}/formatting )
   set( SPHINX_INPUT_DIR ${ITK_EXAMPLES_BINARY_DIR}/src )
   set( SPHINX_DESTINATION ${ITK_EXAMPLES_BINARY_DIR} )
-<<<<<<< HEAD
-  set( SPHINX_DEPENDENCIES copy_sources ITKDoxygenXML ITKExamplesData ITKDoxygenTAG )
-=======
-  set( SPHINX_DEPENDENCIES copy_sources ITKDoxygenXML ITKExamplesData CreateTarballs )
->>>>>>> 4f1ebdc5
+  set( SPHINX_DEPENDENCIES copy_sources ITKDoxygenXML ITKExamplesData ITKDoxygenTAG CreateTarballs )
   Sphinx_add_targets( build ${SPHINX_CONF_DIR} ${SPHINX_INPUT_DIR} ${SPHINX_DESTINATION} ${SPHINX_DEPENDENCIES} )
 
   # Build the PDF with pdflatex
