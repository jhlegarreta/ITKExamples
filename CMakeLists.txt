cmake_minimum_required( VERSION 2.8.5 )
project( ITK_EXAMPLES )

<<<<<<< HEAD
include( CTest )
=======
set( ITK_EXAMPLES_MAJOR_VERSION 4 )
set( ITK_EXAMPLES_MINOR_VERSION 0 )
set( ITK_EXAMPLES_PATCH_VERSION 0 )

set( ITK_EXAMPLES_VERSION
  "${ITK_EXAMPLES_MAJOR_VERSION}.${ITK_EXAMPLES_MINOR_VERSION}"
)

set( ITK_EXAMPLES_RELEASE_VERSION
   "${ITK_EXAMPLES_MAJOR_VERSION}.${ITK_EXAMPLES_MINOR_VERSION}.${ITK_EXAMPLES_PATCH_VERSION}"
)

>>>>>>> dd006043
# Tests are added with add_test() can be run with the 'ctest' command line program.
enable_testing()

# ExternalData setup.  We use the CMake ExternalData features to download binary
# files from a configurable location(s) -- including the local filesystem -- to
# avoid storing the potentially large files in the Git history.
set( CMAKE_MODULE_PATH ${ITK_EXAMPLES_SOURCE_DIR}/cmake ${CMAKE_MODULE_PATH} )
# The CMake magic to download the data.
set( ExternalData_SOURCE_ROOT "${ITK_EXAMPLES_SOURCE_DIR}" )
set( ExternalData_BINARY_ROOT "${ITK_EXAMPLES_BINARY_DIR}" )
include( ITKExamplesExternalData )
# By default we copy all the content links in the source tree to their
# corresponding locations in the binary tree.
file( GLOB_RECURSE content_links RELATIVE "${ITK_EXAMPLES_SOURCE_DIR}" "*.md5" )
foreach(link ${content_links})
  string( REGEX REPLACE "\\.md5$" "" link ${link} )
  ExternalData_Expand_Arguments( ITKExamplesData
    link_location
    DATA{${link}}
  )
endforeach()
# Function to copy the given <source>.md5 to the <destination> directory
# relative to ${ITK_EXAMPLES_BINARY_DIR} in the binary tree.
function( copy_external_data_to_binary source destination )
  # todo
endfunction()
# We must also duplicate the source tree since the images need to be present
# with the source.
add_custom_target( copy_sources ALL
  COMMAND ${CMAKE_COMMAND} -E copy_directory "${ITK_EXAMPLES_SOURCE_DIR}/src"
  "${ITK_EXAMPLES_BINARY_DIR}/src"
  COMMENT "Copying sources"
  )

# Build the documentation?
option( BUILD_DOCUMENTATION "Build the examples documentation." ON )
  if( BUILD_DOCUMENTATION )
  # Builds the documentation.
  find_package( Sphinx )

<<<<<<< HEAD
  set( SPHINX_CONF_DIR ${ITK_EXAMPLES_SOURCE_DIR}/formatting )

  set( SPHINX_INPUT_DIR ${ITK_EXAMPLES_SOURCE_DIR}/src )

  set( SPHINX_DESTINATION ${ITK_EXAMPLES_BINARY_DIR} )

  set( SPHINX_DEPENDENCIES copy_sources )

  Sphinx_add_targets( build ${SPHINX_CONF_DIR} ${SPHINX_INPUT_DIR} ${SPHINX_DESTINATION} ${SPHINX_DEPENDENCIES} )
=======
  set( HTML_DESTINATION ${ITK_EXAMPLES_BINARY_DIR}/html )
  add_custom_target( build_html ALL
    COMMAND ${SPHINX_BUILD} -b dirhtml
    -c ${ITK_EXAMPLES_BINARY_DIR}/formatting
    ${ITK_EXAMPLES_BINARY_DIR}/src
    ${HTML_DESTINATION}
    COMMENT "Building HTML"
    )
  add_dependencies( build_html copy_sources )
>>>>>>> dd006043

  add_subdirectory( formatting )
endif()

# Build the example executables?
option( BUILD_EXECUTABLES "Build the example executables." ON )
if( BUILD_EXECUTABLES )
  add_subdirectory( src )
endif()

configure_file( ${CMAKE_SOURCE_DIR}/Scripts/CreateNewExample.sh.in
  ${CMAKE_BINARY_DIR}/Scripts/CreateNewExample.sh
  @ONLY
)

# This needs to be at the end in case we needed to fetch any other ExternalData.
ExternalData_Add_Target( ITKExamplesData )<|MERGE_RESOLUTION|>--- conflicted
+++ resolved
@@ -1,9 +1,6 @@
 cmake_minimum_required( VERSION 2.8.5 )
 project( ITK_EXAMPLES )
 
-<<<<<<< HEAD
-include( CTest )
-=======
 set( ITK_EXAMPLES_MAJOR_VERSION 4 )
 set( ITK_EXAMPLES_MINOR_VERSION 0 )
 set( ITK_EXAMPLES_PATCH_VERSION 0 )
@@ -16,7 +13,8 @@
    "${ITK_EXAMPLES_MAJOR_VERSION}.${ITK_EXAMPLES_MINOR_VERSION}.${ITK_EXAMPLES_PATCH_VERSION}"
 )
 
->>>>>>> dd006043
+include( CTest )
+
 # Tests are added with add_test() can be run with the 'ctest' command line program.
 enable_testing()
 
@@ -57,8 +55,7 @@
   # Builds the documentation.
   find_package( Sphinx )
 
-<<<<<<< HEAD
-  set( SPHINX_CONF_DIR ${ITK_EXAMPLES_SOURCE_DIR}/formatting )
+  set( SPHINX_CONF_DIR ${ITK_EXAMPLES_BINARY_DIR}/formatting )
 
   set( SPHINX_INPUT_DIR ${ITK_EXAMPLES_SOURCE_DIR}/src )
 
@@ -67,17 +64,6 @@
   set( SPHINX_DEPENDENCIES copy_sources )
 
   Sphinx_add_targets( build ${SPHINX_CONF_DIR} ${SPHINX_INPUT_DIR} ${SPHINX_DESTINATION} ${SPHINX_DEPENDENCIES} )
-=======
-  set( HTML_DESTINATION ${ITK_EXAMPLES_BINARY_DIR}/html )
-  add_custom_target( build_html ALL
-    COMMAND ${SPHINX_BUILD} -b dirhtml
-    -c ${ITK_EXAMPLES_BINARY_DIR}/formatting
-    ${ITK_EXAMPLES_BINARY_DIR}/src
-    ${HTML_DESTINATION}
-    COMMENT "Building HTML"
-    )
-  add_dependencies( build_html copy_sources )
->>>>>>> dd006043
 
   add_subdirectory( formatting )
 endif()
@@ -88,8 +74,8 @@
   add_subdirectory( src )
 endif()
 
-configure_file( ${CMAKE_SOURCE_DIR}/Scripts/CreateNewExample.sh.in
-  ${CMAKE_BINARY_DIR}/Scripts/CreateNewExample.sh
+configure_file( ${CMAKE_SOURCE_DIR}/scripts/CreateNewExample.sh.in
+  ${CMAKE_BINARY_DIR}/scripts/CreateNewExample.sh
   @ONLY
 )
 
