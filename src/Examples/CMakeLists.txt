--- conflicted
+++ resolved
@@ -17,23 +17,6 @@
   ${CMAKE_COMMAND} -E echo "Done creating individual example tarballs..."
 )
 
-<<<<<<< HEAD
-=======
-if( BUILD_DOCUMENTATION )
-  if( SPHINX_HTML_OUTPUT )
-    add_dependencies( CreateTarballs build_html )
-  endif()
-
-  if( SPHINX_LATEX_OUTPUT )
-    add_dependencies( CreateTarballs build_latex )
-  endif()
-
-  if( SPHINX_TEXT_OUTPUT )
-    add_dependencies( CreateTarballs build_text )
-  endif()
-endif()
-
->>>>>>> a3255c5d
 # Macro for adding an example.
 #
 # Most of the CMake logic for the example should live in the examples
@@ -52,12 +35,20 @@
       WORKING_DIRECTORY ${CMAKE_CURRENT_BINARY_DIR}
       COMMENT "Creating tarballs for ${example_name}"
       )
-<<<<<<< HEAD
-    add_dependencies( createTarballs ${example_name}Tarball )
-    add_dependencies( ${example_name}Tarball build_html )
-=======
     add_dependencies( CreateTarballs ${example_name}Tarball )
->>>>>>> a3255c5d
+
+    if( SPHINX_HTML_OUTPUT )
+      add_dependencies( ${example_name}Tarball build_html )
+    endif()
+
+    if( SPHINX_LATEX_OUTPUT )
+      add_dependencies( ${example_name}Tarball build_latex )
+    endif()
+
+    if( SPHINX_TEXT_OUTPUT )
+      add_dependencies( ${example_name}Tarball build_text )
+    endif()
+
   endif()
 
   # Process the example's CMakeLists.txt
